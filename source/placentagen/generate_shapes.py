--- conflicted
+++ resolved
@@ -103,7 +103,6 @@
 
     return chorion_data
 
-<<<<<<< HEAD
 def generate_rectangular_mesh(x_min,x_max,y_min,y_max,z_min,z_max,nel_x,nel_y,nel_z,x_width,y_width,z_width):
     x = np.linspace(x_min,x_max, x_max/x_width+1)#linspace for x axis
     y = np.linspace(y_min, y_max, y_max/y_width+1)#linspace for y axis
@@ -135,7 +134,6 @@
 
     nodeOfelement=nodeOfelement.T
     return {'nodeOfelement': nodeOfelement, 'x_coor': x,'y_coor':y,'z_coor':z,'total_mesh_el':nel_x*nel_y*nel_z,'total_mesh_node':(nel_x+1)*(nel_y+1)*(nel_z+1)}
-=======
 
 def gen_rectangular_mesh(volume, thickness, ellipticity, x_spacing, y_spacing, z_spacing):
     # Generates equally spaced data nodes and elements and constructs a rectangular 'mesh' that covers the space that is
@@ -194,5 +192,4 @@
                 ne = ne + 1
 
     return {'nodes': node_loc, 'elems': elems, 'total_nodes': nnod_x * nnod_y * nnod_z,
-            'total_elems': (nnod_x - 1) * (nnod_y - 1) * (nnod_z - 1)}
->>>>>>> 14529405
+            'total_elems': (nnod_x - 1) * (nnod_y - 1) * (nnod_z - 1)}