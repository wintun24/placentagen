--- conflicted
+++ resolved
@@ -33,24 +33,15 @@
         thickness =  (3.0 * 1 / (4.0 * np.pi)) ** (1.0 / 3.0) * 2.0  # mm
         ellipticity = 1.00  # no units
         spacing = 1.0  # mm
-<<<<<<< HEAD
         volume=1
-=======
->>>>>>> 21bc56af
         rectangular_mesh = {}
         rectangular_mesh['nodes'] = [[0., 0., 0.], [ thickness/2.0, 0., 0.],[0., thickness/2.0, 0.],[ thickness/2.0, thickness/2.0, 0.],[0., 0., thickness/2.0], [ thickness/2.0, 0., thickness/2.0],[0., thickness/2.0,thickness/2.0],[ thickness/2.0, thickness/2.0, thickness/2.0]]
         rectangular_mesh['elems'] = [[ 0,  0,  1,  2,  3,  4, 5, 6, 7]]
         rectangular_mesh['total_nodes'] =8
         rectangular_mesh['total_elems'] = 1
         pl_vol=placentagen.ellipse_volume_to_grid(rectangular_mesh, volume, thickness, ellipticity, 25)
-<<<<<<< HEAD
         self.assertTrue(np.isclose(pl_vol['pl_vol_in_grid'][0], 0.12485807941))
-=======
-        
->>>>>>> 21bc56af
         self.assertTrue(abs(pl_vol['pl_vol_in_grid']-1./8.)/(1./8)<1e-2)#looking for less than 1% error in expected volume of 1/8
-
-
 
     def test_pl_vol_complete_inside(self):
         thickness =  2  # mm
