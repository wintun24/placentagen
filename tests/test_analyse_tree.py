
from unittest import TestCase

import numpy as np
import unittest
import placentagen
import os
TESTDATA_FILENAME = os.path.join(os.path.dirname(__file__), 'Testdata/Small.exnode')
TESTDATA_FILENAME1 = os.path.join(os.path.dirname(__file__), 'Testdata/Small.exelem')

class Test_Terminal_Br(TestCase):
        
    def test_terminal_br(self):
        eldata   = placentagen.import_exelem_tree(TESTDATA_FILENAME1)
        noddata = placentagen.import_exnode_tree(TESTDATA_FILENAME)
        term_br  = placentagen.calc_terminal_branch(noddata['nodes'],eldata['elems'])
        print(term_br['terminal_elems'])
        self.assertTrue(term_br['terminal_elems'][0] == 1)
        
    def test_terminal_br_total(self):
        eldata   = placentagen.import_exelem_tree(TESTDATA_FILENAME1)
        noddata = placentagen.import_exnode_tree(TESTDATA_FILENAME)
        term_br  = placentagen.calc_terminal_branch(noddata['nodes'],eldata['elems'])
        self.assertTrue(term_br['total_terminals'] == 2)

      
class test_pl_vol_in_grid(TestCase):
        
    def test_pl_vol_margin(self):
        thickness =  (3.0 * 1 / (4.0 * np.pi)) ** (1.0 / 3.0) * 2.0  # mm
        ellipticity = 1.00  # no units
        spacing = 1.0  # mm
        volume=1
        rectangular_mesh = {}
        rectangular_mesh['nodes'] = [[0., 0., 0.], [ thickness/2.0, 0., 0.],[0., thickness/2.0, 0.],[ thickness/2.0, thickness/2.0, 0.],[0., 0., thickness/2.0], [ thickness/2.0, 0., thickness/2.0],[0., thickness/2.0,thickness/2.0],[ thickness/2.0, thickness/2.0, thickness/2.0]]
        rectangular_mesh['elems'] = [[ 0,  0,  1,  2,  3,  4, 5, 6, 7]]
        rectangular_mesh['total_nodes'] =8
        rectangular_mesh['total_elems'] = 1
        pl_vol=placentagen.ellipse_volume_to_grid(rectangular_mesh, volume, thickness, ellipticity, 25)
        self.assertTrue(np.isclose(pl_vol['pl_vol_in_grid'][0], 0.12485807941))
        self.assertTrue(abs(pl_vol['pl_vol_in_grid']-1./8.)/(1./8)<1e-2)#looking for less than 1% error in expected volume of 1/8

    def test_pl_vol_complete_inside(self):
        thickness =  2  # mm
        ellipticity = 1.6  # no units
        spacing = 0.5  # mm
        volume=5
        rectangular_mesh = {}
        rectangular_mesh['nodes'] = [[-1., -1.5, -1.],[-0.5 ,-1.5, -1.],[-1., -1., -1.] ,[-0.5,-1., -1.],[-1.,-1.5,-0.5],[-0.5,-1.5,-0.5],[-1.,-1.,-0.5] ,[-0.5,-1.,-0.5]]
        rectangular_mesh['elems'] = [[0, 0, 1, 2, 3, 4, 5, 6, 7]]
        rectangular_mesh['total_nodes'] =8
        rectangular_mesh['total_elems'] = 1
        pl_vol=placentagen.ellipse_volume_to_grid(rectangular_mesh, volume, thickness, ellipticity, 25)
        self.assertTrue(np.isclose(pl_vol['pl_vol_in_grid'][0], 0.0))
      

    def test_pl_vol_complete_outside(self):
        thickness =  2  # mm
        ellipticity = 1.6  # no units
        spacing = 0.5  # mm
        volume=5
        rectangular_mesh = {}
        rectangular_mesh['nodes'] = [[-0.5,-0.5,-0.5],[ 0., -0.5,-0.5],[-0.5, 0.,-0.5],[ 0., 0. ,-0.5],[-0.5, -0.5 ,0. ],[ 0., -0.5 ,0.],[-0.5, 0.,0.],[0.,0.,0.]]
        rectangular_mesh['elems'] = [[0,  0,  1,  2,  3,  4, 5, 6, 7]]
        rectangular_mesh['total_nodes'] =8
        rectangular_mesh['total_elems'] = 1
        pl_vol=placentagen.ellipse_volume_to_grid(rectangular_mesh, volume, thickness, ellipticity, 0.125)
        self.assertTrue(np.isclose(pl_vol['pl_vol_in_grid'][0], spacing*spacing*spacing))
   
class test_br_vol_in_grid(TestCase):

        
    def test_br_vol_sampling_grid(self):
        thickness =  2.1  # mm
        ellipticity = 1.00  # no units
        volume=5
       
        rectangular_mesh = {}
        rectangular_mesh['nodes'] = np.array([[-0.5, -0.5, -1.5],[ 0.5, -0.5,-1.5],[-0.5,  0.5 ,-1.5],[ 0.5 , 0.5, -1.5],[-0.5 ,-0.5, -0.5],[ 0.5 ,-0.5 ,-0.5],[-0.5 , 0.5 ,-0.5],[ 0.5 , 0.5 ,-0.5],[-0.5, -0.5 , 0.5],[ 0.5, -0.5 , 0.5],[-0.5  ,0.5 , 0.5],[ 0.5 , 0.5  ,0.5]])
        rectangular_mesh['elems'] = [[ 0,  0,  1,  2,  3,  4, 5, 6, 7],[1,4,5,6,7,8,9,10,11]]
        rectangular_mesh['total_elems'] = 2
        branch_elems={}
        branch_elems['elems']=[[0 ,0, 1]]
        branch_nodes={}
        branch_nodes['nodes']=np.array([[ 0.,0.,0., -1., 2.,0.,0.],[ 1.,0.,0.,-0.5 ,2.,0.,0.]])
        branch_radius=[0.1]
        br_vol_in_grid=placentagen.cal_br_vol_samp_grid(rectangular_mesh,  branch_nodes['nodes'], branch_elems['elems'],branch_radius, volume, thickness,ellipticity, 0)
        self.assertTrue(np.isclose(br_vol_in_grid['br_vol_in_grid'][0],   0.01396263))
        self.assertTrue(np.isclose(br_vol_in_grid['br_vol_in_grid'][1],    0.00174533))

    
    def test_br_diameter_sampling_grid(self):
        thickness =  2.1  # mm
        ellipticity = 1.00  # no units
        volume=5
       
        rectangular_mesh = {}
        rectangular_mesh['nodes'] = np.array([[-0.5, -0.5, -1.5],[ 0.5, -0.5,-1.5],[-0.5,  0.5 ,-1.5],[ 0.5 , 0.5, -1.5],[-0.5 ,-0.5, -0.5],[ 0.5 ,-0.5 ,-0.5],[-0.5 , 0.5 ,-0.5],[ 0.5 , 0.5 ,-0.5],[-0.5, -0.5 , 0.5],[ 0.5, -0.5 , 0.5],[-0.5  ,0.5 , 0.5],[ 0.5 , 0.5  ,0.5]])
        rectangular_mesh['elems'] = [[ 0,  0,  1,  2,  3,  4, 5, 6, 7],[1,4,5,6,7,8,9,10,11]]
        rectangular_mesh['total_elems'] = 2
        branch_elems={}
        branch_elems['elems']=[[0 ,0, 1]]
        branch_nodes={}
        branch_nodes['nodes']=np.array([[ 0.,0.,0., -1., 2.,0.,0.],[ 1.,0.,0.,-0.5 ,2.,0.,0.]])
        branch_radius=[0.1]
        br_vol_in_grid=placentagen.cal_br_vol_samp_grid(rectangular_mesh,  branch_nodes['nodes'], branch_elems['elems'],branch_radius, volume, thickness,ellipticity, 0)
        
        self.assertTrue(np.isclose(br_vol_in_grid['br_diameter_in_grid'][0],  0.00279253))
        self.assertTrue(np.isclose(br_vol_in_grid['br_diameter_in_grid'][1],  0.00034907))




class Test_terminals_in_sampling_grid_fast(TestCase):
        
    def test_terminals_in_grid_present(self):
        noddata = placentagen.import_exnode_tree(TESTDATA_FILENAME)
        term_br={}
        term_br['terminal_nodes']=[3]
        term_br['total_terminals']=1
        rectangular_mesh = {}
        rectangular_mesh['nodes'] =np.array( [[ 0.,  0.,  0.],[ 1.,  0. , 0.],[ 0.,  1. , 0.],[ 1. , 1. , 0.],[ 0.,  0. , 1.],[ 1.,  0. , 1.],[ 0. , 1. , 1.],[ 1. , 1. , 1.]])
        rectangular_mesh['elems']=[[0, 0, 1, 2, 3, 4, 5, 6, 7]]
        term_grid =placentagen.terminals_in_sampling_grid_fast(rectangular_mesh, term_br, noddata['nodes'])
        self.assertTrue(term_grid['terminals_in_grid'][0] == 1)
        
     
    def test_terminal_elems_present(self):
        noddata = placentagen.import_exnode_tree(TESTDATA_FILENAME)
        term_br={}
        term_br['terminal_nodes']=[3]
        term_br['total_terminals']=1
        rectangular_mesh = {}
        rectangular_mesh['nodes'] =np.array( [[ 0.,  0.,  0.],[ 1.,  0. , 0.],[ 0.,  1. , 0.],[ 1. , 1. , 0.],[ 0.,  0. , 1.],[ 1.,  0. , 1.],[ 0. , 1. , 1.],[ 1. , 1. , 1.]])
        rectangular_mesh['elems']=[[0, 0, 1, 2, 3, 4, 5, 6, 7]]
        term_grid =placentagen.terminals_in_sampling_grid_fast(rectangular_mesh, term_br, noddata['nodes'])
        self.assertTrue(term_grid['terminal_elems'][0] == 0)#this zero does not mean branch are not located. it means samp_grid el 0


class Test_terminals_in_sampling_grid_general(TestCase):

    def test_terminals_in_grid_general_present(self):
        noddata = placentagen.import_exnode_tree(TESTDATA_FILENAME)
        term_br = {}
        term_br['terminal_nodes'] = [3]
        term_br['total_terminals'] = 1
        placenta_list = [7]
        rectangular_mesh = {}
        rectangular_mesh['elems'] = np.zeros((8, 9), dtype=int)
        rectangular_mesh['nodes'] = [[0., 0., 0.], [1., 0., 0.], [0., 1., 0.], [1., 1., 0.], [0., 0., 1.], [1., 0., 1.],
                                     [0., 1., 1.], [1., 1., 1.]]
        rectangular_mesh['elems'][7] = [0, 0, 1, 2, 3, 4, 5, 6, 7]
        term_grid = placentagen.terminals_in_sampling_grid(rectangular_mesh, placenta_list, term_br, noddata['nodes'])
        self.assertTrue(term_grid['terminals_in_grid'][7] == 1)

    def test_terminals_elem_general_present(self):
        noddata = placentagen.import_exnode_tree(TESTDATA_FILENAME)
        term_br = {}
        term_br['terminal_nodes'] = [3]
        term_br['total_terminals'] = 1
        placenta_list = [7]
        rectangular_mesh = {}
        rectangular_mesh['elems'] = np.zeros((8, 9), dtype=int)
        rectangular_mesh['nodes'] = [[0., 0., 0.], [1., 0., 0.], [0., 1., 0.], [1., 1., 0.], [0., 0., 1.], [1., 0., 1.],
                                     [0., 1., 1.], [1., 1., 1.]]
        rectangular_mesh['elems'][7] = [0, 0, 1, 2, 3, 4, 5, 6, 7]
        term_grid = placentagen.terminals_in_sampling_grid(rectangular_mesh, placenta_list, term_br, noddata['nodes'])
        self.assertTrue(term_grid['terminal_elems'][0] == 7)

    def test_terminals_in_grid_general_absent(self):
        noddata = placentagen.import_exnode_tree(TESTDATA_FILENAME)
        eldata = placentagen.import_exelem_tree(TESTDATA_FILENAME1)
        term_br = placentagen.calc_terminal_branch(noddata['nodes'], eldata['elems'])
        placenta_list = [1]
        rectangular_mesh = {}
        rectangular_mesh['elems'] = np.zeros((8, 9), dtype=int)
        rectangular_mesh['nodes'] = [[0., -1., -1.], [1., -1., -1.], [0., 0., -1.], [1., 0., -1.], [0., -1., 0.],
                                     [1., -1., 0.], [0., 0., 0.], [1., 0., 0.]]
        rectangular_mesh['elems'][1] = [0, 0, 1, 2, 3, 4, 5, 6, 7]
        term_grid = placentagen.terminals_in_sampling_grid(rectangular_mesh, placenta_list, term_br, noddata['nodes'])
        self.assertTrue(
            np.sum(term_grid['terminals_in_grid']) == 0)  # all must be zero as could not locate any terminal br

    def test_terminals_elem_general_absent(self):
        noddata = placentagen.import_exnode_tree(TESTDATA_FILENAME)
        eldata = placentagen.import_exelem_tree(TESTDATA_FILENAME1)
        term_br = placentagen.calc_terminal_branch(noddata['nodes'], eldata['elems'])
        placenta_list = [1]
        rectangular_mesh = {}
        rectangular_mesh['elems'] = np.zeros((8, 9), dtype=int)
        rectangular_mesh['nodes'] = [[0., -1., -1.], [1., -1., -1.], [0., 0., -1.], [1., 0., -1.], [0., -1., 0.],
                                     [1., -1., 0.], [0., 0., 0.], [1., 0., 0.]]
        rectangular_mesh['elems'][1] = [0, 0, 1, 2, 3, 4, 5, 6, 7]
        term_grid = placentagen.terminals_in_sampling_grid(rectangular_mesh, placenta_list, term_br, noddata['nodes'])
        self.assertTrue(
            np.sum(term_grid['terminal_elems']) == 0)  # all must be zero as could not locate any terminal br



class Test_terminals_villous_volume(TestCase):
        
    def test_terminals_vill_vol(self):

        num_int_gens = 3
        num_convolutes = 10
        len_int = 1.5 #mm
        rad_int = 0.03 #mm
        len_convolute = 3.0 #mm
        rad_convolute = 0.025 #mm
        term_vill_vol=placentagen.terminal_villous_volume(num_int_gens,num_convolutes,len_int,rad_int,len_convolute,rad_convolute)
        self.assertTrue(np.isclose(term_vill_vol,1.77657064561))
      

<<<<<<< HEAD
=======



>>>>>>> 8394465f
class Test_tissue_volume_gr(TestCase):
        
    def test_tissue_vol(self):

        tissue_vol=placentagen.tissue_vol_in_samp_gr(0.444, 0.008)
        
        self.assertTrue(np.isclose(tissue_vol,0.452))


class Test_terminals_villous_diameter(TestCase):
        
    def test_terminals_vill_diameter(self):

        num_int_gens = 3
        num_convolutes = 10
        len_int = 1.5 #mm
        rad_int = 0.03 #mm
        len_convolute = 3.0 #mm
        rad_convolute = 0.025 #mm
        term_vill_diameter=placentagen.terminal_villous_diameter(num_int_gens,num_convolutes,len_int,rad_int,len_convolute,rad_convolute)
        
        self.assertTrue(np.isclose(term_vill_diameter,0.090100877305))



<<<<<<< HEAD
class Test_term_vol_grid(TestCase):
        
    def test_terminal_vol_grid(self):
        noddata = placentagen.import_exnode_tree(TESTDATA_FILENAME)
        rectangular_mesh = {}
        rectangular_mesh['nodes'] = np.array([[-2., -2. ,-2.],[ 0. ,-2. ,-2.],[ 2. ,-2. ,-2.],[-2. , 0., -2.],[ 0. , 0. ,-2.],[ 2. , 0. ,-2.],[-2. ,-2. , 0.],[ 0. ,-2. , 0.],[ 2. ,-2. , 0.],[-2. , 0. ,0.],[ 0. , 0.,  0.],[ 2.,  0. , 0.],[-2. ,-2. , 2.],[ 0. ,-2. , 2.],[ 2., -2.,  2.],[-2. , 0. , 2.],[ 0.,  0. , 2.],[ 2. , 0.,  2.]])
        rectangular_mesh['elems'] = [[ 0,0,1,3,4,6,7,9,10],[ 1,  1,2,4,5,7,8,10,11],[2,6,7,9,10,12,13,15,16],[4,7,8,10,11,13,14,16,17]]
        rectangular_mesh['total_elems'] = 4
        terminal_list={}
        terminal_list['total_terminals']=1
        terminal_list['terminal_nodes']=[2]
        volume=5
        thickness=2.1
        ellipticity=1
        term_total_vol=0.04#artificial value to match with a smaller ellipsoid
        term_tissue_vol=1.77657064561
        term_tissue_diam=0.090100877305
        term_vol=placentagen.terminal_volume_to_grid(rectangular_mesh, terminal_list, noddata['nodes'],volume, thickness,ellipticity,term_total_vol,term_tissue_vol, term_tissue_diam)
        self.assertTrue(np.isclose(term_vol['term_vol_in_grid'][0],0.44414266))



    def test_terminal_diam_grid(self):
        noddata = placentagen.import_exnode_tree(TESTDATA_FILENAME)
        rectangular_mesh = {}
        rectangular_mesh['nodes'] = np.array([[-2., -2. ,-2.],[ 0. ,-2. ,-2.],[ 2. ,-2. ,-2.],[-2. , 0., -2.],[ 0. , 0. ,-2.],[ 2. , 0. ,-2.],[-2. ,-2. , 0.],[ 0. ,-2. , 0.],[ 2. ,-2. , 0.],[-2. , 0. ,0.],[ 0. , 0.,  0.],[ 2.,  0. , 0.],[-2. ,-2. , 2.],[ 0. ,-2. , 2.],[ 2., -2.,  2.],[-2. , 0. , 2.],[ 0.,  0. , 2.],[ 2. , 0.,  2.]])
        rectangular_mesh['elems'] = [[ 0,0,1,3,4,6,7,9,10],[ 1,  1,2,4,5,7,8,10,11],[2,6,7,9,10,12,13,15,16],[4,7,8,10,11,13,14,16,17]]
        rectangular_mesh['total_elems'] = 4
        terminal_list={}
        terminal_list['total_terminals']=1
        terminal_list['terminal_nodes']=[2]
        volume=5
        thickness=2.1
        ellipticity=1
        term_total_vol=0.04#artificial value to match with a smaller ellipsoid
        term_tissue_vol=1.77657064561
        term_tissue_diam=0.090100877305
        term_vol=placentagen.terminal_volume_to_grid(rectangular_mesh, terminal_list, noddata['nodes'],volume, thickness,ellipticity,term_total_vol,term_tissue_vol, term_tissue_diam)
        self.assertTrue(np.isclose(term_vol['term_diameter_in_grid'][0],0.08003529))
      

        
=======
class Test_weighted_diameter(TestCase):
        
    def test_wt_diameter(self):
        term_diameter_in_grid= 0.08003529
        br_diameter_in_grid= 1.37118148e-03
        tissue_vol=0.45255089
        wt_D=placentagen.weighted_diameter_in_samp_gr(term_diameter_in_grid,br_diameter_in_grid,tissue_vol)
        self.assertTrue(np.isclose(wt_D,0.17988357))
        
     
>>>>>>> 8394465f

      
class Test_radius_br(TestCase):
        
    def test_radius_by_order(self):
        noddata = placentagen.import_exnode_tree(TESTDATA_FILENAME)
        eldata = placentagen.import_exelem_tree(TESTDATA_FILENAME1)
        system='strahler'
        inlet_elem=0
        inlet_radius=0.1
        radius_ratio=1.53
        radius=placentagen.define_radius_by_order(noddata['nodes'], eldata['elems'], system, inlet_elem, inlet_radius, radius_ratio)
        self.assertTrue(np.isclose(radius[1],0.0653594771242))


if __name__ == '__main__':
   unittest.main()





    
    
<|MERGE_RESOLUTION|>--- conflicted
+++ resolved
@@ -211,12 +211,7 @@
         self.assertTrue(np.isclose(term_vill_vol,1.77657064561))
       
 
-<<<<<<< HEAD
-=======
-
-
-
->>>>>>> 8394465f
+
 class Test_tissue_volume_gr(TestCase):
         
     def test_tissue_vol(self):
@@ -242,7 +237,7 @@
 
 
 
-<<<<<<< HEAD
+
 class Test_term_vol_grid(TestCase):
         
     def test_terminal_vol_grid(self):
@@ -285,7 +280,7 @@
       
 
         
-=======
+
 class Test_weighted_diameter(TestCase):
         
     def test_wt_diameter(self):
@@ -296,7 +291,7 @@
         self.assertTrue(np.isclose(wt_D,0.17988357))
         
      
->>>>>>> 8394465f
+
 
       
 class Test_radius_br(TestCase):
