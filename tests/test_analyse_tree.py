
from unittest import TestCase

import numpy as np
import unittest
import placentagen
import os
TESTDATA_FILENAME = os.path.join(os.path.dirname(__file__), 'Testdata/Small.exnode')
TESTDATA_FILENAME1 = os.path.join(os.path.dirname(__file__), 'Testdata/Small.exelem')

class Test_Terminal_Br(TestCase):
        
    def test_terminal_br(self):
        eldata   = placentagen.import_exelem_tree(TESTDATA_FILENAME1)
        noddata = placentagen.import_exnode_tree(TESTDATA_FILENAME)
        term_br  = placentagen.calc_terminal_branch(noddata['nodes'],eldata['elems'])
        print(term_br['terminal_elems'])
        self.assertTrue(term_br['terminal_elems'][0] == 1)
        
    def test_terminal_br_total(self):
        eldata   = placentagen.import_exelem_tree(TESTDATA_FILENAME1)
        noddata = placentagen.import_exnode_tree(TESTDATA_FILENAME)
        term_br  = placentagen.calc_terminal_branch(noddata['nodes'],eldata['elems'])
        self.assertTrue(term_br['total_terminals'] == 2)


<<<<<<< HEAD

        
      
class test_pl_vol_in_grid(TestCase):
        
    def test_pl_vol_margin(self):
        thickness =  (3.0 * 1 / (4.0 * np.pi)) ** (1.0 / 3.0) * 2.0  # mm
        ellipticity = 1.00  # no units
        spacing = 1.0  # mm
        volume=1
        rectangular_mesh = {}
        rectangular_mesh['nodes'] = [[0., 0., 0.], [ thickness/2.0, 0., 0.],[0., thickness/2.0, 0.],[ thickness/2.0, thickness/2.0, 0.],[0., 0., thickness/2.0], [ thickness/2.0, 0., thickness/2.0],[0., thickness/2.0,thickness/2.0],[ thickness/2.0, thickness/2.0, thickness/2.0]]
        rectangular_mesh['elems'] = [[ 0,  0,  1,  2,  3,  4, 5, 6, 7]]
        rectangular_mesh['total_nodes'] =8
        rectangular_mesh['total_elems'] = 1
        pl_vol=placentagen.ellipse_volume_to_grid(rectangular_mesh, volume, thickness, ellipticity, 25)
        self.assertTrue(np.isclose(pl_vol['pl_vol_in_grid'][0], 0.12485807941))
        self.assertTrue(abs(pl_vol['pl_vol_in_grid']-1./8.)/(1./8)<1e-2)#looking for less than 1% error in expected volume of 1/8

    def test_pl_vol_complete_inside(self):
        thickness =  2  # mm
        ellipticity = 1.6  # no units
        spacing = 0.5  # mm
        volume=5
        rectangular_mesh = {}
        rectangular_mesh['nodes'] = [[-1., -1.5, -1.],[-0.5 ,-1.5, -1.],[-1., -1., -1.] ,[-0.5,-1., -1.],[-1.,-1.5,-0.5],[-0.5,-1.5,-0.5],[-1.,-1.,-0.5] ,[-0.5,-1.,-0.5]]
        rectangular_mesh['elems'] = [[0, 0, 1, 2, 3, 4, 5, 6, 7]]
        rectangular_mesh['total_nodes'] =8
        rectangular_mesh['total_elems'] = 1
        pl_vol=placentagen.ellipse_volume_to_grid(rectangular_mesh, volume, thickness, ellipticity, 25)
        self.assertTrue(np.isclose(pl_vol['pl_vol_in_grid'][0], 0.0))
      

    def test_pl_vol_complete_outside(self):
        thickness =  2  # mm
        ellipticity = 1.6  # no units
        spacing = 0.5  # mm
        volume=5
        rectangular_mesh = {}
        rectangular_mesh['nodes'] = [[-0.5,-0.5,-0.5],[ 0., -0.5,-0.5],[-0.5, 0.,-0.5],[ 0., 0. ,-0.5],[-0.5, -0.5 ,0. ],[ 0., -0.5 ,0.],[-0.5, 0.,0.],[0.,0.,0.]]
        rectangular_mesh['elems'] = [[0,  0,  1,  2,  3,  4, 5, 6, 7]]
        rectangular_mesh['total_nodes'] =8
        rectangular_mesh['total_elems'] = 1
        pl_vol=placentagen.ellipse_volume_to_grid(rectangular_mesh, volume, thickness, ellipticity, 0.125)
        self.assertTrue(np.isclose(pl_vol['pl_vol_in_grid'][0], 0.125))
        self.assertTrue(abs(pl_vol['pl_vol_in_grid'][0]- (spacing*spacing*spacing))<1e-2)#not sure this one is need as it is supposed to be exactly the same
=======
        
>>>>>>> 37b86f7d

    
if __name__ == '__main__':
   unittest.main()<|MERGE_RESOLUTION|>--- conflicted
+++ resolved
@@ -23,10 +23,6 @@
         term_br  = placentagen.calc_terminal_branch(noddata['nodes'],eldata['elems'])
         self.assertTrue(term_br['total_terminals'] == 2)
 
-
-<<<<<<< HEAD
-
-        
       
 class test_pl_vol_in_grid(TestCase):
         
@@ -71,9 +67,6 @@
         pl_vol=placentagen.ellipse_volume_to_grid(rectangular_mesh, volume, thickness, ellipticity, 0.125)
         self.assertTrue(np.isclose(pl_vol['pl_vol_in_grid'][0], 0.125))
         self.assertTrue(abs(pl_vol['pl_vol_in_grid'][0]- (spacing*spacing*spacing))<1e-2)#not sure this one is need as it is supposed to be exactly the same
-=======
-        
->>>>>>> 37b86f7d
 
     
 if __name__ == '__main__':
