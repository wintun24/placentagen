
from unittest import TestCase

import numpy as np
import unittest
import placentagen
import os
TESTDATA_FILENAME = os.path.join(os.path.dirname(__file__), 'Testdata/Small.exnode')
TESTDATA_FILENAME1 = os.path.join(os.path.dirname(__file__), 'Testdata/Small.exelem')

class Test_Terminal_Br(TestCase):
        
    def test_terminal_br(self):
        eldata   = placentagen.import_exelem_tree(TESTDATA_FILENAME1)
        noddata = placentagen.import_exnode_tree(TESTDATA_FILENAME)
        term_br  = placentagen.calc_terminal_branch(noddata['nodes'],eldata['elems'])
        print(term_br['terminal_elems'])
        self.assertTrue(term_br['terminal_elems'][0] == 1)
        
    def test_terminal_br_total(self):
        eldata   = placentagen.import_exelem_tree(TESTDATA_FILENAME1)
        noddata = placentagen.import_exnode_tree(TESTDATA_FILENAME)
        term_br  = placentagen.calc_terminal_branch(noddata['nodes'],eldata['elems'])
        self.assertTrue(term_br['total_terminals'] == 2)

      
class test_pl_vol_in_grid(TestCase):
        
    def test_pl_vol_margin(self):
        thickness =  (3.0 * 1 / (4.0 * np.pi)) ** (1.0 / 3.0) * 2.0  # mm
        ellipticity = 1.00  # no units
        spacing = 1.0  # mm
        volume=1
        rectangular_mesh = {}
        rectangular_mesh['nodes'] = [[0., 0., 0.], [ thickness/2.0, 0., 0.],[0., thickness/2.0, 0.],[ thickness/2.0, thickness/2.0, 0.],[0., 0., thickness/2.0], [ thickness/2.0, 0., thickness/2.0],[0., thickness/2.0,thickness/2.0],[ thickness/2.0, thickness/2.0, thickness/2.0]]
        rectangular_mesh['elems'] = [[ 0,  0,  1,  2,  3,  4, 5, 6, 7]]
        rectangular_mesh['total_nodes'] =8
        rectangular_mesh['total_elems'] = 1
        pl_vol=placentagen.ellipse_volume_to_grid(rectangular_mesh, volume, thickness, ellipticity, 25)
        self.assertTrue(np.isclose(pl_vol['pl_vol_in_grid'][0], 0.12485807941))
        self.assertTrue(abs(pl_vol['pl_vol_in_grid']-1./8.)/(1./8)<1e-2)#looking for less than 1% error in expected volume of 1/8

    def test_pl_vol_complete_inside(self):
        thickness =  2  # mm
        ellipticity = 1.6  # no units
        spacing = 0.5  # mm
        volume=5
        rectangular_mesh = {}
        rectangular_mesh['nodes'] = [[-1., -1.5, -1.],[-0.5 ,-1.5, -1.],[-1., -1., -1.] ,[-0.5,-1., -1.],[-1.,-1.5,-0.5],[-0.5,-1.5,-0.5],[-1.,-1.,-0.5] ,[-0.5,-1.,-0.5]]
        rectangular_mesh['elems'] = [[0, 0, 1, 2, 3, 4, 5, 6, 7]]
        rectangular_mesh['total_nodes'] =8
        rectangular_mesh['total_elems'] = 1
        pl_vol=placentagen.ellipse_volume_to_grid(rectangular_mesh, volume, thickness, ellipticity, 25)
        self.assertTrue(np.isclose(pl_vol['pl_vol_in_grid'][0], 0.0))
      

    def test_pl_vol_complete_outside(self):
        thickness =  2  # mm
        ellipticity = 1.6  # no units
        spacing = 0.5  # mm
        volume=5
        rectangular_mesh = {}
        rectangular_mesh['nodes'] = [[-0.5,-0.5,-0.5],[ 0., -0.5,-0.5],[-0.5, 0.,-0.5],[ 0., 0. ,-0.5],[-0.5, -0.5 ,0. ],[ 0., -0.5 ,0.],[-0.5, 0.,0.],[0.,0.,0.]]
        rectangular_mesh['elems'] = [[0,  0,  1,  2,  3,  4, 5, 6, 7]]
        rectangular_mesh['total_nodes'] =8
        rectangular_mesh['total_elems'] = 1
        pl_vol=placentagen.ellipse_volume_to_grid(rectangular_mesh, volume, thickness, ellipticity, 0.125)
        self.assertTrue(np.isclose(pl_vol['pl_vol_in_grid'][0], spacing*spacing*spacing))
   
class test_br_vol_in_grid(TestCase):

        
    def test_br_vol_sampling_grid(self):
        thickness =  2.1  # mm
        ellipticity = 1.00  # no units
        volume=5
       
        rectangular_mesh = {}
        rectangular_mesh['nodes'] = np.array([[-0.5, -0.5, -1.5],[ 0.5, -0.5,-1.5],[-0.5,  0.5 ,-1.5],[ 0.5 , 0.5, -1.5],[-0.5 ,-0.5, -0.5],[ 0.5 ,-0.5 ,-0.5],[-0.5 , 0.5 ,-0.5],[ 0.5 , 0.5 ,-0.5],[-0.5, -0.5 , 0.5],[ 0.5, -0.5 , 0.5],[-0.5  ,0.5 , 0.5],[ 0.5 , 0.5  ,0.5]])
        rectangular_mesh['elems'] = [[ 0,  0,  1,  2,  3,  4, 5, 6, 7],[1,4,5,6,7,8,9,10,11]]
        rectangular_mesh['total_elems'] = 2
        branch_elems={}
        branch_elems['elems']=[[0 ,0, 1]]
        branch_nodes={}
        branch_nodes['nodes']=np.array([[ 0.,0.,0., -1., 2.,0.,0.],[ 1.,0.,0.,-0.5 ,2.,0.,0.]])
        branch_radius=[0.1]
        br_vol_in_grid=placentagen.cal_br_vol_samp_grid(rectangular_mesh,  branch_nodes['nodes'], branch_elems['elems'],branch_radius, volume, thickness,ellipticity, 0)
        self.assertTrue(np.isclose(br_vol_in_grid['br_vol_in_grid'][0],   0.01396263))
        self.assertTrue(np.isclose(br_vol_in_grid['br_vol_in_grid'][1],    0.00174533))

    
    def test_br_diameter_sampling_grid(self):
        thickness =  2.1  # mm
        ellipticity = 1.00  # no units
        volume=5
       
        rectangular_mesh = {}
        rectangular_mesh['nodes'] = np.array([[-0.5, -0.5, -1.5],[ 0.5, -0.5,-1.5],[-0.5,  0.5 ,-1.5],[ 0.5 , 0.5, -1.5],[-0.5 ,-0.5, -0.5],[ 0.5 ,-0.5 ,-0.5],[-0.5 , 0.5 ,-0.5],[ 0.5 , 0.5 ,-0.5],[-0.5, -0.5 , 0.5],[ 0.5, -0.5 , 0.5],[-0.5  ,0.5 , 0.5],[ 0.5 , 0.5  ,0.5]])
        rectangular_mesh['elems'] = [[ 0,  0,  1,  2,  3,  4, 5, 6, 7],[1,4,5,6,7,8,9,10,11]]
        rectangular_mesh['total_elems'] = 2
        branch_elems={}
        branch_elems['elems']=[[0 ,0, 1]]
        branch_nodes={}
        branch_nodes['nodes']=np.array([[ 0.,0.,0., -1., 2.,0.,0.],[ 1.,0.,0.,-0.5 ,2.,0.,0.]])
        branch_radius=[0.1]
        br_vol_in_grid=placentagen.cal_br_vol_samp_grid(rectangular_mesh,  branch_nodes['nodes'], branch_elems['elems'],branch_radius, volume, thickness,ellipticity, 0)
        
        self.assertTrue(np.isclose(br_vol_in_grid['br_diameter_in_grid'][0],  0.00279253))
        self.assertTrue(np.isclose(br_vol_in_grid['br_diameter_in_grid'][1],  0.00034907))




class Test_terminals_in_sampling_grid_fast(TestCase):
        
    def test_terminals_in_grid_present(self):
        noddata = placentagen.import_exnode_tree(TESTDATA_FILENAME)
        term_br={}
        term_br['terminal_nodes']=[3]
        term_br['total_terminals']=1
        rectangular_mesh = {}
        rectangular_mesh['nodes'] =np.array( [[ 0.,  0.,  0.],[ 1.,  0. , 0.],[ 0.,  1. , 0.],[ 1. , 1. , 0.],[ 0.,  0. , 1.],[ 1.,  0. , 1.],[ 0. , 1. , 1.],[ 1. , 1. , 1.]])
        rectangular_mesh['elems']=[[0, 0, 1, 2, 3, 4, 5, 6, 7]]
        term_grid =placentagen.terminals_in_sampling_grid_fast(rectangular_mesh, term_br, noddata['nodes'])
        self.assertTrue(term_grid['terminals_in_grid'][0] == 1)
        
     
    def test_terminal_elems_present(self):
        noddata = placentagen.import_exnode_tree(TESTDATA_FILENAME)
        term_br={}
        term_br['terminal_nodes']=[3]
        term_br['total_terminals']=1
        rectangular_mesh = {}
        rectangular_mesh['nodes'] =np.array( [[ 0.,  0.,  0.],[ 1.,  0. , 0.],[ 0.,  1. , 0.],[ 1. , 1. , 0.],[ 0.,  0. , 1.],[ 1.,  0. , 1.],[ 0. , 1. , 1.],[ 1. , 1. , 1.]])
        rectangular_mesh['elems']=[[0, 0, 1, 2, 3, 4, 5, 6, 7]]
        term_grid =placentagen.terminals_in_sampling_grid_fast(rectangular_mesh, term_br, noddata['nodes'])
        self.assertTrue(term_grid['terminal_elems'][0] == 0)#this zero does not mean branch are not located. it means samp_grid el 0


class Test_terminals_in_sampling_grid_general(TestCase):

    def test_terminals_in_grid_general_present(self):
        noddata = placentagen.import_exnode_tree(TESTDATA_FILENAME)
        term_br = {}
        term_br['terminal_nodes'] = [3]
        term_br['total_terminals'] = 1
        placenta_list = [7]
        rectangular_mesh = {}
        rectangular_mesh['elems'] = np.zeros((8, 9), dtype=int)
        rectangular_mesh['nodes'] = [[0., 0., 0.], [1., 0., 0.], [0., 1., 0.], [1., 1., 0.], [0., 0., 1.], [1., 0., 1.],
                                     [0., 1., 1.], [1., 1., 1.]]
        rectangular_mesh['elems'][7] = [0, 0, 1, 2, 3, 4, 5, 6, 7]
        term_grid = placentagen.terminals_in_sampling_grid(rectangular_mesh, placenta_list, term_br, noddata['nodes'])
        self.assertTrue(term_grid['terminals_in_grid'][7] == 1)

    def test_terminals_elem_general_present(self):
        noddata = placentagen.import_exnode_tree(TESTDATA_FILENAME)
        term_br = {}
        term_br['terminal_nodes'] = [3]
        term_br['total_terminals'] = 1
        placenta_list = [7]
        rectangular_mesh = {}
        rectangular_mesh['elems'] = np.zeros((8, 9), dtype=int)
        rectangular_mesh['nodes'] = [[0., 0., 0.], [1., 0., 0.], [0., 1., 0.], [1., 1., 0.], [0., 0., 1.], [1., 0., 1.],
                                     [0., 1., 1.], [1., 1., 1.]]
        rectangular_mesh['elems'][7] = [0, 0, 1, 2, 3, 4, 5, 6, 7]
        term_grid = placentagen.terminals_in_sampling_grid(rectangular_mesh, placenta_list, term_br, noddata['nodes'])
        self.assertTrue(term_grid['terminal_elems'][0] == 7)

    def test_terminals_in_grid_general_absent(self):
        noddata = placentagen.import_exnode_tree(TESTDATA_FILENAME)
        eldata = placentagen.import_exelem_tree(TESTDATA_FILENAME1)
        term_br = placentagen.calc_terminal_branch(noddata['nodes'], eldata['elems'])
        placenta_list = [1]
        rectangular_mesh = {}
        rectangular_mesh['elems'] = np.zeros((8, 9), dtype=int)
        rectangular_mesh['nodes'] = [[0., -1., -1.], [1., -1., -1.], [0., 0., -1.], [1., 0., -1.], [0., -1., 0.],
                                     [1., -1., 0.], [0., 0., 0.], [1., 0., 0.]]
        rectangular_mesh['elems'][1] = [0, 0, 1, 2, 3, 4, 5, 6, 7]
        term_grid = placentagen.terminals_in_sampling_grid(rectangular_mesh, placenta_list, term_br, noddata['nodes'])
        self.assertTrue(
            np.sum(term_grid['terminals_in_grid']) == 0)  # all must be zero as could not locate any terminal br

    def test_terminals_elem_general_absent(self):
        noddata = placentagen.import_exnode_tree(TESTDATA_FILENAME)
        eldata = placentagen.import_exelem_tree(TESTDATA_FILENAME1)
        term_br = placentagen.calc_terminal_branch(noddata['nodes'], eldata['elems'])
        placenta_list = [1]
        rectangular_mesh = {}
        rectangular_mesh['elems'] = np.zeros((8, 9), dtype=int)
        rectangular_mesh['nodes'] = [[0., -1., -1.], [1., -1., -1.], [0., 0., -1.], [1., 0., -1.], [0., -1., 0.],
                                     [1., -1., 0.], [0., 0., 0.], [1., 0., 0.]]
        rectangular_mesh['elems'][1] = [0, 0, 1, 2, 3, 4, 5, 6, 7]
        term_grid = placentagen.terminals_in_sampling_grid(rectangular_mesh, placenta_list, term_br, noddata['nodes'])
        self.assertTrue(
            np.sum(term_grid['terminal_elems']) == 0)  # all must be zero as could not locate any terminal br



class Test_terminals_villous_volume(TestCase):
        
    def test_terminals_vill_vol(self):

        num_int_gens = 3
        num_convolutes = 10
        len_int = 1.5 #mm
        rad_int = 0.03 #mm
        len_convolute = 3.0 #mm
        rad_convolute = 0.025 #mm
        term_vill_vol=placentagen.terminal_villous_volume(num_int_gens,num_convolutes,len_int,rad_int,len_convolute,rad_convolute)
        self.assertTrue(np.isclose(term_vill_vol,1.77657064561))
      
<<<<<<< HEAD

=======
class Test_tissue_volume_gr(TestCase):
        
    def test_tissue_vol(self):

        tissue_vol=placentagen.tissue_vol_in_samp_gr(0.444, 0.008)
        
        self.assertTrue(np.isclose(tissue_vol,0.452))
>>>>>>> 883a26c1

class Test_terminals_villous_diameter(TestCase):
        
    def test_terminals_vill_diameter(self):

        num_int_gens = 3
        num_convolutes = 10
        len_int = 1.5 #mm
        rad_int = 0.03 #mm
        len_convolute = 3.0 #mm
        rad_convolute = 0.025 #mm
        term_vill_diameter=placentagen.terminal_villous_diameter(num_int_gens,num_convolutes,len_int,rad_int,len_convolute,rad_convolute)
        
        self.assertTrue(np.isclose(term_vill_diameter,0.090100877305))
<<<<<<< HEAD


class Test_term_vol_grid(TestCase):
        
    def test_terminal_vol_grid(self):
        noddata = placentagen.import_exnode_tree(TESTDATA_FILENAME)
        rectangular_mesh = {}
        rectangular_mesh['nodes'] = np.array([[-2., -2. ,-2.],[ 0. ,-2. ,-2.],[ 2. ,-2. ,-2.],[-2. , 0., -2.],[ 0. , 0. ,-2.],[ 2. , 0. ,-2.],[-2. ,-2. , 0.],[ 0. ,-2. , 0.],[ 2. ,-2. , 0.],[-2. , 0. ,0.],[ 0. , 0.,  0.],[ 2.,  0. , 0.],[-2. ,-2. , 2.],[ 0. ,-2. , 2.],[ 2., -2.,  2.],[-2. , 0. , 2.],[ 0.,  0. , 2.],[ 2. , 0.,  2.]])
        rectangular_mesh['elems'] = [[ 0,0,1,3,4,6,7,9,10],[ 1,  1,2,4,5,7,8,10,11],[2,6,7,9,10,12,13,15,16],[4,7,8,10,11,13,14,16,17]]
        rectangular_mesh['total_elems'] = 4
        terminal_list={}
        terminal_list['total_terminals']=1
        terminal_list['terminal_nodes']=[2]
        volume=5
        thickness=2.1
        ellipticity=1
        term_total_vol=0.04#artificial value to match with a smaller ellipsoid
        term_tissue_vol=1.77657064561
        term_tissue_diam=0.090100877305
        term_vol=placentagen.terminal_volume_to_grid(rectangular_mesh, terminal_list, noddata['nodes'],volume, thickness,ellipticity,term_total_vol,term_tissue_vol, term_tissue_diam)
        self.assertTrue(np.isclose(term_vol['term_vol_in_grid'][0],0.44414266))



    def test_terminal_diam_grid(self):
        noddata = placentagen.import_exnode_tree(TESTDATA_FILENAME)
        rectangular_mesh = {}
        rectangular_mesh['nodes'] = np.array([[-2., -2. ,-2.],[ 0. ,-2. ,-2.],[ 2. ,-2. ,-2.],[-2. , 0., -2.],[ 0. , 0. ,-2.],[ 2. , 0. ,-2.],[-2. ,-2. , 0.],[ 0. ,-2. , 0.],[ 2. ,-2. , 0.],[-2. , 0. ,0.],[ 0. , 0.,  0.],[ 2.,  0. , 0.],[-2. ,-2. , 2.],[ 0. ,-2. , 2.],[ 2., -2.,  2.],[-2. , 0. , 2.],[ 0.,  0. , 2.],[ 2. , 0.,  2.]])
        rectangular_mesh['elems'] = [[ 0,0,1,3,4,6,7,9,10],[ 1,  1,2,4,5,7,8,10,11],[2,6,7,9,10,12,13,15,16],[4,7,8,10,11,13,14,16,17]]
        rectangular_mesh['total_elems'] = 4
        terminal_list={}
        terminal_list['total_terminals']=1
        terminal_list['terminal_nodes']=[2]
        volume=5
        thickness=2.1
        ellipticity=1
        term_total_vol=0.04#artificial value to match with a smaller ellipsoid
        term_tissue_vol=1.77657064561
        term_tissue_diam=0.090100877305
        term_vol=placentagen.terminal_volume_to_grid(rectangular_mesh, terminal_list, noddata['nodes'],volume, thickness,ellipticity,term_total_vol,term_tissue_vol, term_tissue_diam)
        self.assertTrue(np.isclose(term_vol['term_diameter_in_grid'][0],0.08003529))
      

        
=======
>>>>>>> 883a26c1
      
class Test_radius_br(TestCase):
        
    def test_radius_by_order(self):
        noddata = placentagen.import_exnode_tree(TESTDATA_FILENAME)
        eldata = placentagen.import_exelem_tree(TESTDATA_FILENAME1)
        system='strahler'
        inlet_elem=0
        inlet_radius=0.1
        radius_ratio=1.53
        radius=placentagen.define_radius_by_order(noddata['nodes'], eldata['elems'], system, inlet_elem, inlet_radius, radius_ratio)
        self.assertTrue(np.isclose(radius[1],0.0653594771242))

if __name__ == '__main__':
   unittest.main()





    
    
<|MERGE_RESOLUTION|>--- conflicted
+++ resolved
@@ -210,9 +210,7 @@
         term_vill_vol=placentagen.terminal_villous_volume(num_int_gens,num_convolutes,len_int,rad_int,len_convolute,rad_convolute)
         self.assertTrue(np.isclose(term_vill_vol,1.77657064561))
       
-<<<<<<< HEAD
-
-=======
+
 class Test_tissue_volume_gr(TestCase):
         
     def test_tissue_vol(self):
@@ -220,7 +218,7 @@
         tissue_vol=placentagen.tissue_vol_in_samp_gr(0.444, 0.008)
         
         self.assertTrue(np.isclose(tissue_vol,0.452))
->>>>>>> 883a26c1
+
 
 class Test_terminals_villous_diameter(TestCase):
         
@@ -235,7 +233,7 @@
         term_vill_diameter=placentagen.terminal_villous_diameter(num_int_gens,num_convolutes,len_int,rad_int,len_convolute,rad_convolute)
         
         self.assertTrue(np.isclose(term_vill_diameter,0.090100877305))
-<<<<<<< HEAD
+
 
 
 class Test_term_vol_grid(TestCase):
@@ -280,8 +278,7 @@
       
 
         
-=======
->>>>>>> 883a26c1
+
       
 class Test_radius_br(TestCase):
         
