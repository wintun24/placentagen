
from unittest import TestCase

import numpy as np
import unittest
import placentagen
import os
TESTDATA_FILENAME = os.path.join(os.path.dirname(__file__), 'Testdata/Small.exnode')
TESTDATA_FILENAME1 = os.path.join(os.path.dirname(__file__), 'Testdata/Small.exelem')

class Test_Terminal_Br(TestCase):
        
    def test_terminal_br(self):
        eldata   = placentagen.import_exelem_tree(TESTDATA_FILENAME1)
        noddata = placentagen.import_exnode_tree(TESTDATA_FILENAME)
        term_br  = placentagen.calc_terminal_branch(noddata['nodes'],eldata['elems'])
        print(term_br['terminal_elems'])
        self.assertTrue(term_br['terminal_elems'][0] == 1)
        
    def test_terminal_br_total(self):
        eldata   = placentagen.import_exelem_tree(TESTDATA_FILENAME1)
        noddata = placentagen.import_exnode_tree(TESTDATA_FILENAME)
        term_br  = placentagen.calc_terminal_branch(noddata['nodes'],eldata['elems'])
        self.assertTrue(term_br['total_terminals'] == 2)

      
class test_pl_vol_in_grid(TestCase):
        
    def test_pl_vol_margin(self):
        thickness =  (3.0 * 1 / (4.0 * np.pi)) ** (1.0 / 3.0) * 2.0  # mm
        ellipticity = 1.00  # no units
        spacing = 1.0  # mm
        volume=1
        rectangular_mesh = {}
        rectangular_mesh['nodes'] = [[0., 0., 0.], [ thickness/2.0, 0., 0.],[0., thickness/2.0, 0.],[ thickness/2.0, thickness/2.0, 0.],[0., 0., thickness/2.0], [ thickness/2.0, 0., thickness/2.0],[0., thickness/2.0,thickness/2.0],[ thickness/2.0, thickness/2.0, thickness/2.0]]
        rectangular_mesh['elems'] = [[ 0,  0,  1,  2,  3,  4, 5, 6, 7]]
        rectangular_mesh['total_nodes'] =8
        rectangular_mesh['total_elems'] = 1
        pl_vol=placentagen.ellipse_volume_to_grid(rectangular_mesh, volume, thickness, ellipticity, 25)
        self.assertTrue(np.isclose(pl_vol['pl_vol_in_grid'][0], 0.12485807941))
        self.assertTrue(abs(pl_vol['pl_vol_in_grid']-1./8.)/(1./8)<1e-2)#looking for less than 1% error in expected volume of 1/8

    def test_pl_vol_complete_inside(self):
        thickness =  2  # mm
        ellipticity = 1.6  # no units
        spacing = 0.5  # mm
        volume=5
        rectangular_mesh = {}
        rectangular_mesh['nodes'] = [[-1., -1.5, -1.],[-0.5 ,-1.5, -1.],[-1., -1., -1.] ,[-0.5,-1., -1.],[-1.,-1.5,-0.5],[-0.5,-1.5,-0.5],[-1.,-1.,-0.5] ,[-0.5,-1.,-0.5]]
        rectangular_mesh['elems'] = [[0, 0, 1, 2, 3, 4, 5, 6, 7]]
        rectangular_mesh['total_nodes'] =8
        rectangular_mesh['total_elems'] = 1
        pl_vol=placentagen.ellipse_volume_to_grid(rectangular_mesh, volume, thickness, ellipticity, 25)
        self.assertTrue(np.isclose(pl_vol['pl_vol_in_grid'][0], 0.0))
      

    def test_pl_vol_complete_outside(self):
        thickness =  2  # mm
        ellipticity = 1.6  # no units
        spacing = 0.5  # mm
        volume=5
        rectangular_mesh = {}
        rectangular_mesh['nodes'] = [[-0.5,-0.5,-0.5],[ 0., -0.5,-0.5],[-0.5, 0.,-0.5],[ 0., 0. ,-0.5],[-0.5, -0.5 ,0. ],[ 0., -0.5 ,0.],[-0.5, 0.,0.],[0.,0.,0.]]
        rectangular_mesh['elems'] = [[0,  0,  1,  2,  3,  4, 5, 6, 7]]
        rectangular_mesh['total_nodes'] =8
        rectangular_mesh['total_elems'] = 1
        pl_vol=placentagen.ellipse_volume_to_grid(rectangular_mesh, volume, thickness, ellipticity, 0.125)
        self.assertTrue(np.isclose(pl_vol['pl_vol_in_grid'][0], spacing*spacing*spacing))
<<<<<<< HEAD
   


class test_br_vol_in_grid(TestCase):
        
    def test_br_vol_sampling_grid(self):
        thickness =  2  # mm
        ellipticity = 1.00  # no units
        volume=5
        rectangular_mesh = {}
        rectangular_mesh['nodes'] = np.array([[-0.5,-0.5, -1. ],[ 0.5 ,-0.5 ,-1. ],[-0.5 , 0.5 ,-1. ],[ 0.5  ,0.5, -1. ],[-0.5, -0.5 , 0. ],[ 0.5 ,-0.5 , 0. ],[-0.5  ,0.5  ,0. ],[ 0.5,  0.5 , 0. ]])
        rectangular_mesh['elems'] = [[ 0,  0,  1,  2,  3,  4, 5, 6, 7]]
        rectangular_mesh['total_elems'] = 1
        p_vol={}
        p_vol['pl_vol_in_grid']=[ 0.926015574057]
        eldata={}
        eldata['elems']=[[0 ,0, 1]]
        nodedata={}
        nodedata['nodes']=[[ 0.,0.,0., -1., 2.,0.,0.],[ 1.,0.,0.,-0.5 ,2.,0.,0.]]
        br_vol_in_grid=placentagen.cal_br_vol_samp_grid(rectangular_mesh,eldata,nodedata,5,2,1,p_vol)
        self.assertTrue(np.isclose(br_vol_in_grid['total_vol_samp_gr'][0,0],  0.01570796))
        self.assertTrue(np.isclose(br_vol_in_grid['total_vol_samp_gr'][0,1],  0.00314159))


           
    def test_each_and_total_br_vol(self):
        thickness =  2  # mm
        ellipticity = 1.00  # no units
        volume=5
        rectangular_mesh = {}
        rectangular_mesh['nodes'] = np.array([[-0.5,-0.5, -1. ],[ 0.5 ,-0.5 ,-1. ],[-0.5 , 0.5 ,-1. ],[ 0.5  ,0.5, -1. ],[-0.5, -0.5 , 0. ],[ 0.5 ,-0.5 , 0. ],[-0.5  ,0.5  ,0. ],[ 0.5,  0.5 , 0. ]])
        rectangular_mesh['elems'] = [[ 0,  0,  1,  2,  3,  4, 5, 6, 7]]
        rectangular_mesh['total_elems'] = 1
        p_vol={}
        p_vol['pl_vol_in_grid']=[ 0.926015574057]
        eldata={}
        eldata['elems']=[[0 ,0, 1]]
        nodedata={}
        nodedata['nodes']=[[ 0.,0.,0., -1., 2.,0.,0.],[ 1.,0.,0.,-0.5 ,2.,0.,0.]]
        br_vol_in_grid=placentagen.cal_br_vol_samp_grid(rectangular_mesh,eldata,nodedata,5,2,1,p_vol)
        self.assertTrue(np.isclose(br_vol_in_grid['total_br_vol'],  0.01570796))
        self.assertTrue(abs(br_vol_in_grid['total_br_vol']-0.0157)<1e-2)#error tolerance for the value when calculate manually using pi is 3.14
        self.assertTrue(np.isclose(br_vol_in_grid['vol_each_br'][0],  0.01570796))
        self.assertTrue(abs(br_vol_in_grid['vol_each_br'][0]-0.0157)<1e-2)#error tolerance for the value when calculate manually using pi is 3.14

    def test_br_num_samp_gr(self):
        thickness =  2  # mm
        ellipticity = 1.00  # no units
        volume=5
        rectangular_mesh = {}
        rectangular_mesh['nodes'] = np.array([[-0.5,-0.5, -1. ],[ 0.5 ,-0.5 ,-1. ],[-0.5 , 0.5 ,-1. ],[ 0.5  ,0.5, -1. ],[-0.5, -0.5 , 0. ],[ 0.5 ,-0.5 , 0. ],[-0.5  ,0.5  ,0. ],[ 0.5,  0.5 , 0. ]])
        rectangular_mesh['elems'] = [[ 0, 0, 1, 2, 3, 4,5 ,6,7]]
        rectangular_mesh['total_elems'] = 1
        p_vol={}
        p_vol['pl_vol_in_grid']=[0.926015574057]
        eldata={}
        eldata['elems']=[[0 ,0, 1]]
        nodedata={}
        nodedata['nodes']=[[ 0.,0.,0., -1., 2.,0.,0.],[ 1.,0.,0.,-0.5 ,2.,0.,0.]]
        br_vol_in_grid=placentagen.cal_br_vol_samp_grid(rectangular_mesh,eldata,nodedata,5,2,1,p_vol)
        self.assertTrue(np.isclose(br_vol_in_grid['br_num_in_samp_gr'][0],1))
        
=======
 

class Test_terminals_in_sampling_grid_fast(TestCase):
        
    def test_terminals_in_grid_present(self):
        noddata = placentagen.import_exnode_tree(TESTDATA_FILENAME)
        term_br={}
        term_br['terminal_nodes']=[3]
        term_br['total_terminals']=1
        rectangular_mesh = {}
        rectangular_mesh['nodes'] =np.array( [[ 0.,  0.,  0.],[ 1.,  0. , 0.],[ 0.,  1. , 0.],[ 1. , 1. , 0.],[ 0.,  0. , 1.],[ 1.,  0. , 1.],[ 0. , 1. , 1.],[ 1. , 1. , 1.]])
        rectangular_mesh['elems']=[[0, 0, 1, 2, 3, 4, 5, 6, 7]]
        term_grid =placentagen.terminals_in_sampling_grid_fast(rectangular_mesh, term_br, noddata['nodes'])
        self.assertTrue(term_grid['terminals_in_grid'][0] == 1)
        
     
    def test_terminal_elems_present(self):
        noddata = placentagen.import_exnode_tree(TESTDATA_FILENAME)
        term_br={}
        term_br['terminal_nodes']=[3]
        term_br['total_terminals']=1
        rectangular_mesh = {}
        rectangular_mesh['nodes'] =np.array( [[ 0.,  0.,  0.],[ 1.,  0. , 0.],[ 0.,  1. , 0.],[ 1. , 1. , 0.],[ 0.,  0. , 1.],[ 1.,  0. , 1.],[ 0. , 1. , 1.],[ 1. , 1. , 1.]])
        rectangular_mesh['elems']=[[0, 0, 1, 2, 3, 4, 5, 6, 7]]
        term_grid =placentagen.terminals_in_sampling_grid_fast(rectangular_mesh, term_br, noddata['nodes'])
        self.assertTrue(term_grid['terminal_elems'][0] == 0)#this zero does not mean branch are not located. it means samp_grid el 0


class Test_terminals_in_sampling_grid_general(TestCase):

    def test_terminals_in_grid_general_present(self):
        noddata = placentagen.import_exnode_tree(TESTDATA_FILENAME)
        term_br = {}
        term_br['terminal_nodes'] = [3]
        term_br['total_terminals'] = 1
        placenta_list = [7]
        rectangular_mesh = {}
        rectangular_mesh['elems'] = np.zeros((8, 9), dtype=int)
        rectangular_mesh['nodes'] = [[0., 0., 0.], [1., 0., 0.], [0., 1., 0.], [1., 1., 0.], [0., 0., 1.], [1., 0., 1.],
                                     [0., 1., 1.], [1., 1., 1.]]
        rectangular_mesh['elems'][7] = [0, 0, 1, 2, 3, 4, 5, 6, 7]
        term_grid = placentagen.terminals_in_sampling_grid(rectangular_mesh, placenta_list, term_br, noddata['nodes'])
        self.assertTrue(term_grid['terminals_in_grid'][7] == 1)

    def test_terminals_elem_general_present(self):
        noddata = placentagen.import_exnode_tree(TESTDATA_FILENAME)
        term_br = {}
        term_br['terminal_nodes'] = [3]
        term_br['total_terminals'] = 1
        placenta_list = [7]
        rectangular_mesh = {}
        rectangular_mesh['elems'] = np.zeros((8, 9), dtype=int)
        rectangular_mesh['nodes'] = [[0., 0., 0.], [1., 0., 0.], [0., 1., 0.], [1., 1., 0.], [0., 0., 1.], [1., 0., 1.],
                                     [0., 1., 1.], [1., 1., 1.]]
        rectangular_mesh['elems'][7] = [0, 0, 1, 2, 3, 4, 5, 6, 7]
        term_grid = placentagen.terminals_in_sampling_grid(rectangular_mesh, placenta_list, term_br, noddata['nodes'])
        self.assertTrue(term_grid['terminal_elems'][0] == 7)

    def test_terminals_in_grid_general_absent(self):
        noddata = placentagen.import_exnode_tree(TESTDATA_FILENAME)
        eldata = placentagen.import_exelem_tree(TESTDATA_FILENAME1)
        term_br = placentagen.calc_terminal_branch(noddata['nodes'], eldata['elems'])
        placenta_list = [1]
        rectangular_mesh = {}
        rectangular_mesh['elems'] = np.zeros((8, 9), dtype=int)
        rectangular_mesh['nodes'] = [[0., -1., -1.], [1., -1., -1.], [0., 0., -1.], [1., 0., -1.], [0., -1., 0.],
                                     [1., -1., 0.], [0., 0., 0.], [1., 0., 0.]]
        rectangular_mesh['elems'][1] = [0, 0, 1, 2, 3, 4, 5, 6, 7]
        term_grid = placentagen.terminals_in_sampling_grid(rectangular_mesh, placenta_list, term_br, noddata['nodes'])
        self.assertTrue(
            np.sum(term_grid['terminals_in_grid']) == 0)  # all must be zero as could not locate any terminal br

    def test_terminals_elem_general_absent(self):
        noddata = placentagen.import_exnode_tree(TESTDATA_FILENAME)
        eldata = placentagen.import_exelem_tree(TESTDATA_FILENAME1)
        term_br = placentagen.calc_terminal_branch(noddata['nodes'], eldata['elems'])
        placenta_list = [1]
        rectangular_mesh = {}
        rectangular_mesh['elems'] = np.zeros((8, 9), dtype=int)
        rectangular_mesh['nodes'] = [[0., -1., -1.], [1., -1., -1.], [0., 0., -1.], [1., 0., -1.], [0., -1., 0.],
                                     [1., -1., 0.], [0., 0., 0.], [1., 0., 0.]]
        rectangular_mesh['elems'][1] = [0, 0, 1, 2, 3, 4, 5, 6, 7]
        term_grid = placentagen.terminals_in_sampling_grid(rectangular_mesh, placenta_list, term_br, noddata['nodes'])
        self.assertTrue(
            np.sum(term_grid['terminal_elems']) == 0)  # all must be zero as could not locate any terminal br
      
     
>>>>>>> 3c1e04ff
if __name__ == '__main__':
   unittest.main()





    
    
<|MERGE_RESOLUTION|>--- conflicted
+++ resolved
@@ -66,10 +66,7 @@
         rectangular_mesh['total_elems'] = 1
         pl_vol=placentagen.ellipse_volume_to_grid(rectangular_mesh, volume, thickness, ellipticity, 0.125)
         self.assertTrue(np.isclose(pl_vol['pl_vol_in_grid'][0], spacing*spacing*spacing))
-<<<<<<< HEAD
    
-
-
 class test_br_vol_in_grid(TestCase):
         
     def test_br_vol_sampling_grid(self):
@@ -129,7 +126,6 @@
         br_vol_in_grid=placentagen.cal_br_vol_samp_grid(rectangular_mesh,eldata,nodedata,5,2,1,p_vol)
         self.assertTrue(np.isclose(br_vol_in_grid['br_num_in_samp_gr'][0],1))
         
-=======
  
 
 class Test_terminals_in_sampling_grid_fast(TestCase):
@@ -216,8 +212,7 @@
         self.assertTrue(
             np.sum(term_grid['terminal_elems']) == 0)  # all must be zero as could not locate any terminal br
       
-     
->>>>>>> 3c1e04ff
+
 if __name__ == '__main__':
    unittest.main()
 
