--- conflicted
+++ resolved
@@ -211,10 +211,7 @@
         self.assertTrue(np.isclose(term_vill_vol,1.77657064561))
       
 
-<<<<<<< HEAD
-=======
-
->>>>>>> 50a2b285
+
 class Test_tissue_volume_gr(TestCase):
         
     def test_tissue_vol(self):
@@ -240,7 +237,7 @@
 
 
 
-<<<<<<< HEAD
+
 class Test_vol_frac_samp_gr(TestCase):
         
     def test_volume_fraction(self):
@@ -252,7 +249,7 @@
         self.assertTrue(np.isclose(vol_frac, 0.7248))
 
         
-=======
+
 
 class Test_term_vol_grid(TestCase):
         
@@ -308,7 +305,7 @@
         
      
 
->>>>>>> 50a2b285
+
 
       
 class Test_radius_br(TestCase):
