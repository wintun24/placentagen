--- conflicted
+++ resolved
@@ -42,10 +42,7 @@
                                                               1, 1, 1, data, seed_geom)
         self.assertTrue(geom['nodes'][6][3], 0.22301891)
 
-<<<<<<< HEAD
-=======
 
->>>>>>> 883a26c1
 
 class Test_add_villi(TestCase):
     def test_add_villi(self):
